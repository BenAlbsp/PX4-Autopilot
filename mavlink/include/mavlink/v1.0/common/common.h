--- conflicted
+++ resolved
@@ -6,11 +6,7 @@
 #define COMMON_H
 
 #ifndef MAVLINK_H
-<<<<<<< HEAD
-    #error Wrong include order: COMMON.H MUST NOT BE DIRECTLY USED. Include mavlink.h from the same directory instead or set ALL AND EVERY defines from MAVLINK.H manually accordingly, including the #define MAVLINK_H call.
-=======
  #error Wrong include order: common.h MUST NOT BE DIRECTLY USED. Include mavlink.h from the same directory instead or set all defines from mavlink.h manually.
->>>>>>> 28a31708
 #endif
 
 #ifdef __cplusplus
